--- conflicted
+++ resolved
@@ -30,12 +30,9 @@
     # Download upscale models
     huggingface-cli download stabilityai/stable-diffusion-x4-upscaler --include "*.fp16.safetensors" --cache-dir models
 
-<<<<<<< HEAD
     # Download speech-to-text models.
     huggingface-cli download openai/whisper-large-v3 --include "*.safetensors" "*.json" --cache-dir models
 
-=======
->>>>>>> 45687a77
     printf "\nDownloading token-gated models...\n"
 
     # Download image-to-video models (token-gated).
@@ -101,53 +98,9 @@
 fi
 
 if [ "$MODE" = "alpha" ]; then
-<<<<<<< HEAD
-    printf "\nDownloading unrestricted models...\n"
-
-
-    # Download text-to-image and image-to-image models.
-    huggingface-cli download ByteDance/SDXL-Lightning --include "*unet.safetensors" --exclude "*lora.safetensors*" --cache-dir models
-    huggingface-cli download timbrooks/instruct-pix2pix --include "*fp16.safetensors" --exclude "*lora.safetensors*" --cache-dir models
-    
-    # Download image-to-video models (token-gated).
-    printf "\nDownloading token-gated models...\n"
-    check_hf_auth
-    huggingface-cli download stabilityai/stable-video-diffusion-img2vid-xt-1-1 --include "*.fp16.safetensors" "*.json" --cache-dir models ${TOKEN_FLAG:+"$TOKEN_FLAG"}
-
-
-    printf "\nAlpha models downloaded successfully!\n"
-else
-    # Download text-to-image and image-to-image models.
-    printf "\nDownloading unrestricted models...\n"
-    huggingface-cli download stabilityai/sd-turbo --include "*.fp16.safetensors" "*.json" "*.txt" --exclude ".onnx" ".onnx_data" --cache-dir models
-    huggingface-cli download stabilityai/sdxl-turbo --include "*.fp16.safetensors" "*.json" "*.txt" --exclude ".onnx" ".onnx_data" --cache-dir models
-    huggingface-cli download runwayml/stable-diffusion-v1-5 --include "*.fp16.safetensors" "*.json" "*.txt" --exclude ".onnx" ".onnx_data" --cache-dir models
-    huggingface-cli download stabilityai/stable-diffusion-xl-base-1.0 --include "*.fp16.safetensors" "*.json" "*.txt" --exclude ".onnx" ".onnx_data" --cache-dir models
-    huggingface-cli download prompthero/openjourney-v4 --include "*.safetensors" "*.json" "*.txt" --exclude ".onnx" ".onnx_data" --cache-dir models
-    huggingface-cli download ByteDance/SDXL-Lightning --include "*unet.safetensors" --exclude "*lora.safetensors*" --cache-dir models
-    huggingface-cli download SG161222/RealVisXL_V4.0 --include "*.fp16.safetensors" "*.json" "*.txt" --exclude ".onnx" ".onnx_data" --cache-dir models
-    huggingface-cli download SG161222/RealVisXL_V4.0_Lightning --include "*.fp16.safetensors" "*.json" "*.txt" --exclude ".onnx" ".onnx_data" --cache-dir models
-
-    # Download speech-to-text models.
-    huggingface-cli download openai/whisper-large-v3 --include "*.safetensors" "*.json" --cache-dir models
-    huggingface-cli download SG161222/RealVisXL_V4.0 --include "*.fp16.safetensors" "*.json" "*.txt" --exclude ".onnx" ".onnx_data" --cache-dir models
-    huggingface-cli download timbrooks/instruct-pix2pix --include "*.fp16.safetensors" "*.json" "*.txt" --exclude ".onnx" ".onnx_data" --cache-dir models/
-
-    # Download image-to-video models.
-    huggingface-cli download stabilityai/stable-video-diffusion-img2vid-xt --include "*.fp16.safetensors" "*.json" --cache-dir models
-
-    # Download image-to-video models (token-gated).
-    printf "\nDownloading token-gated models...\n"
-    check_hf_auth
-    huggingface-cli download stabilityai/stable-video-diffusion-img2vid-xt-1-1 --include "*.fp16.safetensors" "*.json" --cache-dir models ${TOKEN_FLAG:+"$TOKEN_FLAG"}
-
-    printf "\nAll models downloaded successfully!\n"
-fi
-=======
     download_alpha_models
 else
     download_all_models
 fi
 
-printf "\nAll models downloaded successfully!\n"
->>>>>>> 45687a77
+printf "\nAll models downloaded successfully!\n"