#!/bin/bash

# Checks HF_TOKEN and huggingface-cli login status and throw warning if not authenticated.
check_hf_auth() {
    if [ -z "$HF_TOKEN" ] && [ "$(huggingface-cli whoami)" = "Not logged in" ]; then
        printf "WARN: Not logged in and HF_TOKEN not set. Log in with 'huggingface-cli login' or set HF_TOKEN to download token-gated models.\n"
        exit 1
    fi
}

# Displays help message.
function display_help() {
    echo "Description: This script is used to download models available on the Livepeer AI Subnet."
    echo "Usage: $0 [--beta]"
    echo "Options:"
    echo "  --beta  Download beta models."
    echo "  --restricted  Download models with a restrictive license."
    echo "  --help   Display this help message."
}

# Download recommended models during beta phase.
function download_beta_models() {
    printf "\nDownloading recommended beta phase models...\n"

    printf "\nDownloading unrestricted models...\n"

    # Download text-to-image and image-to-image models.
    huggingface-cli download SG161222/RealVisXL_V4.0_Lightning --include "*.fp16.safetensors" "*.json" "*.txt" --exclude ".onnx" ".onnx_data" --cache-dir models
    huggingface-cli download ByteDance/SDXL-Lightning --include "*unet.safetensors" --cache-dir models
    huggingface-cli download timbrooks/instruct-pix2pix --include "*.fp16.safetensors" "*.json" "*.txt" --cache-dir models

    # Download upscale models
    huggingface-cli download stabilityai/stable-diffusion-x4-upscaler --include "*.fp16.safetensors" --cache-dir models

    # Download audio-to-text models.
    huggingface-cli download openai/whisper-large-v3 --include "*.safetensors" "*.json" --cache-dir models

    printf "\nDownloading token-gated models...\n"

    # Download image-to-video models (token-gated).
    check_hf_auth
    huggingface-cli download stabilityai/stable-video-diffusion-img2vid-xt-1-1 --include "*.fp16.safetensors" "*.json" --cache-dir models ${TOKEN_FLAG:+"$TOKEN_FLAG"}
}

# Download all models.
function download_all_models() {
    download_beta_models

    printf "\nDownloading other available models...\n"

    # Download text-to-image and image-to-image models.
    printf "\nDownloading unrestricted models...\n"
    huggingface-cli download stabilityai/sd-turbo --include "*.fp16.safetensors" "*.json" "*.txt" --exclude ".onnx" ".onnx_data" --cache-dir models
    huggingface-cli download stabilityai/sdxl-turbo --include "*.fp16.safetensors" "*.json" "*.txt" --exclude ".onnx" ".onnx_data" --cache-dir models
    huggingface-cli download runwayml/stable-diffusion-v1-5 --include "*.fp16.safetensors" "*.json" "*.txt" --exclude ".onnx" ".onnx_data" --cache-dir models
    huggingface-cli download stabilityai/stable-diffusion-xl-base-1.0 --include "*.fp16.safetensors" "*.json" "*.txt" --exclude ".onnx" ".onnx_data" --cache-dir models
    huggingface-cli download prompthero/openjourney-v4 --include "*.safetensors" "*.json" "*.txt" --exclude ".onnx" ".onnx_data" --cache-dir models
    huggingface-cli download SG161222/RealVisXL_V4.0 --include "*.fp16.safetensors" "*.json" "*.txt" --exclude ".onnx" ".onnx_data" --cache-dir models
    huggingface-cli download stabilityai/stable-diffusion-3-medium-diffusers --include "*.fp16*.safetensors" "*.model" "*.json" "*.txt" --cache-dir models ${TOKEN_FLAG:+"$TOKEN_FLAG"}
    huggingface-cli download SG161222/Realistic_Vision_V6.0_B1_noVAE --include "*.fp16.safetensors" "*.json" "*.txt" "*.bin" --exclude ".onnx" ".onnx_data" --cache-dir models
    huggingface-cli download black-forest-labs/FLUX.1-schnell --include "*.safetensors" "*.json" "*.txt" "*.model" --exclude ".onnx" ".onnx_data" --cache-dir models

    # Download image-to-video models.
    huggingface-cli download stabilityai/stable-video-diffusion-img2vid-xt --include "*.fp16.safetensors" "*.json" --cache-dir models

<<<<<<< HEAD
    #Download frame-interpolation model.
    wget -O models/film_net_fp16.pt https://github.com/dajes/frame-interpolation-pytorch/releases/download/v1.0.2/film_net_fp16.pt
=======
    # Custom pipeline models.
    huggingface-cli download facebook/sam2-hiera-large --include "*.pt" "*.yaml" --cache-dir models
}

# Download models with a restrictive license.
function download_restricted_models() {
    printf "\nDownloading restricted models...\n"

    # Download text-to-image and image-to-image models.
    huggingface-cli download black-forest-labs/FLUX.1-dev --include "*.safetensors" "*.json" "*.txt" "*.model" --exclude ".onnx" ".onnx_data" --cache-dir models ${TOKEN_FLAG:+"$TOKEN_FLAG"}
>>>>>>> e38db92c
}

# Enable HF transfer acceleration.
# See: https://huggingface.co/docs/huggingface_hub/v0.22.1/package_reference/environment_variables#hfhubenablehftransfer.
export HF_HUB_ENABLE_HF_TRANSFER=1

# Use HF_TOKEN if set, otherwise use huggingface-cli's login.
[ -n "$HF_TOKEN" ] && TOKEN_FLAG="--token=${HF_TOKEN}" || TOKEN_FLAG=""

# Parse command-line arguments.
MODE="all"
for arg in "$@"
do
    case $arg in
        --beta)
            MODE="beta"
            shift
        ;;
        --restricted)
            MODE="restricted"
            shift
        ;;  
        --help)
            display_help
            exit 0
        ;;
        *)
            shift
        ;;
    esac
done

echo "Starting livepeer AI subnet model downloader..."
echo "Creating 'models' directory in the current working directory..."
mkdir -p models

# Ensure 'huggingface-cli' is installed.
echo "Checking if 'huggingface-cli' is installed..."
if ! command -v huggingface-cli > /dev/null 2>&1; then
    echo "WARN: The huggingface-cli is required to download models. Please install it using 'pip install huggingface_hub[cli,hf_transfer]'."
    exit 1
fi

if [ "$MODE" = "beta" ]; then
    download_beta_models
elif [ "$MODE" = "restricted" ]; then
    download_restricted_models
else
    download_all_models
fi

printf "\nAll models downloaded successfully!\n"<|MERGE_RESOLUTION|>--- conflicted
+++ resolved
@@ -63,10 +63,6 @@
     # Download image-to-video models.
     huggingface-cli download stabilityai/stable-video-diffusion-img2vid-xt --include "*.fp16.safetensors" "*.json" --cache-dir models
 
-<<<<<<< HEAD
-    #Download frame-interpolation model.
-    wget -O models/film_net_fp16.pt https://github.com/dajes/frame-interpolation-pytorch/releases/download/v1.0.2/film_net_fp16.pt
-=======
     # Custom pipeline models.
     huggingface-cli download facebook/sam2-hiera-large --include "*.pt" "*.yaml" --cache-dir models
 }
@@ -77,7 +73,6 @@
 
     # Download text-to-image and image-to-image models.
     huggingface-cli download black-forest-labs/FLUX.1-dev --include "*.safetensors" "*.json" "*.txt" "*.model" --exclude ".onnx" ".onnx_data" --cache-dir models ${TOKEN_FLAG:+"$TOKEN_FLAG"}
->>>>>>> e38db92c
 }
 
 # Enable HF transfer acceleration.
