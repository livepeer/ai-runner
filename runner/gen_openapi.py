import argparse
import copy
import json
import logging
import subprocess

import yaml
from app.main import app
from app.routes import (
    audio_to_text,
    health,
    image_to_image,
    image_to_video,
    segment_anything_2,
    text_to_image,
    upscale,
    llm,
<<<<<<< HEAD
    sketch_to_image,
=======
    image_to_text,
>>>>>>> 726f7e22
)
from fastapi.openapi.utils import get_openapi

logging.basicConfig(
    level=logging.INFO,
    format="%(asctime)s - %(levelname)s - %(message)s",
    datefmt="%Y-%m-%d %H:%M:%S",
)
logger = logging.getLogger(__name__)

# Specify Endpoints for OpenAPI schema generation.
SERVERS = [
    {
        "url": "https://dream-gateway.livepeer.cloud",
        "description": "Livepeer Cloud Community Gateway",
    },
    {
        "url": "https://livepeer.studio/api/beta/generate",
        "description": "Livepeer Studio Gateway",
    },
]


def get_latest_git_release_tag() -> str:
    """
    Get the latest Git release tag that follows semantic versioning.

    Returns:
        The latest Git release tag, or None if an error occurred.
    """
    try:
        command = (
            "git tag -l 'v*' | grep -E '^v[0-9]+\\.[0-9]+\\.[0-9]+$' | sort -V | "
            "tail -n 1"
        )
        latest_tag = subprocess.check_output(command, shell=True, text=True)
        return latest_tag.strip()
    except subprocess.CalledProcessError as e:
        logger.error("Error occurred while getting the latest git tag: %s", e)
        return None
    except Exception as e:
        logger.error("Unexpected error: %s", e)
        return None


def translate_to_gateway(openapi: dict) -> dict:
    """Translate the OpenAPI schema from the 'runner' entrypoint to the 'gateway'
    entrypoint created by the https://github.com/livepeer/go-livepeer package.

    .. note::
        Differences between 'runner' and 'gateway' entrypoints:
        - 'health' endpoint is removed.
        - 'model_id' is enforced in all endpoints.
        - 'VideoResponse' schema is updated to match the Gateway's transcoded mp4
            response.

    Args:
        openapi: The OpenAPI schema to be translated.

    Returns:
        The translated OpenAPI schema.
    """
    # Remove 'health' related endpoints and schemas.
    openapi["paths"].pop("/health")
    openapi["components"]["schemas"].pop("HealthCheck")

    # Enforce 'model_id' in all endpoints
    for _, methods in openapi["paths"].items():
        for _, details in methods.items():
            if "requestBody" in details:
                for _, content_details in details["requestBody"]["content"].items():
                    if (
                        "schema" in content_details
                        and "$ref" in content_details["schema"]
                    ):
                        ref = content_details["schema"]["$ref"]
                        schema_name = ref.split("/")[-1]
                        schema = openapi["components"]["schemas"][schema_name]
                        if "model_id" in schema["properties"]:
                            schema["required"].append("model_id")

    # Update the 'VideoResponse' schema to match the Gateway's response.
    # NOTE: This is necessary because the Gateway transcodes the runner's response and
    # returns an mp4 file.
    openapi["components"]["schemas"]["VideoResponse"] = copy.deepcopy(
        openapi["components"]["schemas"]["ImageResponse"]
    )
    openapi["components"]["schemas"]["VideoResponse"]["title"] = "VideoResponse"

    return openapi


def write_openapi(fname: str, entrypoint: str = "runner", version: str = "0.0.0"):
    """Write OpenAPI schema to file.

    Args:
        fname: The file name to write to. The file extension determines the file
            type. Either 'json' or 'yaml'.
        entrypoint: The entrypoint to generate the OpenAPI schema for, either
            'gateway' or 'runner'. Default is 'runner'.
        version: The version to set in the OpenAPI schema. Default is '0.0.0'.
    """
    app.include_router(health.router)
    app.include_router(text_to_image.router)
    app.include_router(image_to_image.router)
    app.include_router(image_to_video.router)
    app.include_router(upscale.router)
    app.include_router(audio_to_text.router)
    app.include_router(segment_anything_2.router)
    app.include_router(llm.router)
<<<<<<< HEAD
    app.include_router(sketch_to_image.router)
=======
    app.include_router(image_to_text.router)
>>>>>>> 726f7e22

    logger.info(f"Generating OpenAPI schema for '{entrypoint}' entrypoint...")
    openapi = get_openapi(
        title="Livepeer AI Runner",
        version=version,
        openapi_version=app.openapi_version,
        description="An application to run AI pipelines",
        routes=app.routes,
        servers=SERVERS,
    )

    # Translate OpenAPI schema to 'gateway' side entrypoint if requested.
    if entrypoint == "gateway":
        logger.info(
            "Translating OpenAPI schema from 'runner' to 'gateway' entrypoint..."
        )
        openapi = translate_to_gateway(openapi)
        fname = f"gateway.{fname}"

    # Write OpenAPI schema to file.
    with open(fname, "w") as f:
        logger.info(f"Writing OpenAPI schema to '{fname}'...")
        if fname.endswith(".yaml"):
            f.write("# !!Auto-generated by 'gen_openapi.py'. DO NOT EDIT!!\n")
            yaml.dump(
                openapi,
                f,
                sort_keys=False,
            )
        else:
            json.dump(
                openapi,
                f,
                indent=4,  # Make human readable.
            )
        logger.info("OpenAPI schema generated and saved.")


if __name__ == "__main__":
    parser = argparse.ArgumentParser()
    parser.add_argument(
        "--type",
        type=str,
        choices=["json", "yaml"],
        default="yaml",
        help="File type to write to, either 'json' or 'yaml'. Default is 'yaml'",
    )
    parser.add_argument(
        "--entrypoint",
        type=str,
        choices=["runner", "gateway"],
        default=["runner", "gateway"],
        nargs="+",
        help=(
            "The entrypoint to generate the OpenAPI schema for, options are 'runner' "
            "and 'gateway'. Default is both."
        ),
    )
    parser.add_argument(
        "--version",
        type=str,
        default=None,
        help="The OpenAPI schema version. Default is latest Git semver tag.",
    )
    args = parser.parse_args()

    # Set the 'version' to the latest Git release tag.
    latest_tag = args.version if args.version else get_latest_git_release_tag()

    # Generate orchestrator and Gateway facing OpenAPI schemas.
    logger.info("Generating OpenAPI schema version: $latest_tag")
    for entrypoint in args.entrypoint:
        write_openapi(
            f"openapi.{args.type.lower()}", entrypoint=entrypoint, version=latest_tag
        )<|MERGE_RESOLUTION|>--- conflicted
+++ resolved
@@ -15,11 +15,8 @@
     text_to_image,
     upscale,
     llm,
-<<<<<<< HEAD
+    image_to_text,
     sketch_to_image,
-=======
-    image_to_text,
->>>>>>> 726f7e22
 )
 from fastapi.openapi.utils import get_openapi
 
@@ -130,11 +127,8 @@
     app.include_router(audio_to_text.router)
     app.include_router(segment_anything_2.router)
     app.include_router(llm.router)
-<<<<<<< HEAD
+    app.include_router(image_to_text.router)
     app.include_router(sketch_to_image.router)
-=======
-    app.include_router(image_to_text.router)
->>>>>>> 726f7e22
 
     logger.info(f"Generating OpenAPI schema for '{entrypoint}' entrypoint...")
     openapi = get_openapi(
