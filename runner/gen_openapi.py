--- conflicted
+++ resolved
@@ -17,12 +17,9 @@
     text_to_image,
     text_to_speech,
     upscale,
-<<<<<<< HEAD
     live_portrait,
     llm,
     image_to_text,
-=======
->>>>>>> d046b05d
 )
 from fastapi.openapi.utils import get_openapi
 
@@ -109,7 +106,7 @@
     app.include_router(image_to_video.router)
     app.include_router(upscale.router)
     app.include_router(audio_to_text.router)
-    app.include_router(live_portrait.router)    
+    app.include_router(live_portrait.router)
     app.include_router(segment_anything_2.router)
     app.include_router(llm.router)
     app.include_router(image_to_text.router)
