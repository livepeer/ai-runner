--- conflicted
+++ resolved
@@ -15,8 +15,6 @@
 
 logger = logging.getLogger(__name__)
 
-<<<<<<< HEAD
-=======
 RESPONSES = {
     status.HTTP_200_OK: {
         "content": {
@@ -30,10 +28,10 @@
     status.HTTP_400_BAD_REQUEST: {"model": HTTPError},
     status.HTTP_401_UNAUTHORIZED: {"model": HTTPError},
     status.HTTP_413_REQUEST_ENTITY_TOO_LARGE: {"model": HTTPError},
+    status.HTTP_415_UNSUPPORTED_MEDIA_TYPE: {"model": HTTPError},
     status.HTTP_500_INTERNAL_SERVER_ERROR: {"model": HTTPError},
 }
 
->>>>>>> 0d96ac0f
 
 def handle_pipeline_error(e: Exception) -> JSONResponse:
     """Handles exceptions raised during audio pipeline processing.
@@ -64,15 +62,6 @@
         status_code=status_code,
         content=http_error(error_message),
     )
-
-
-RESPONSES = {
-    status.HTTP_400_BAD_REQUEST: {"model": HTTPError},
-    status.HTTP_401_UNAUTHORIZED: {"model": HTTPError},
-    status.HTTP_413_REQUEST_ENTITY_TOO_LARGE: {"model": HTTPError},
-    status.HTTP_415_UNSUPPORTED_MEDIA_TYPE: {"model": HTTPError},
-    status.HTTP_500_INTERNAL_SERVER_ERROR: {"model": HTTPError},
-}
 
 
 @router.post(
