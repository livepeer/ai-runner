--- conflicted
+++ resolved
@@ -14,12 +14,8 @@
 from huggingface_hub import file_download, hf_hub_download
 import torch
 import PIL
-<<<<<<< HEAD
 import random
-from typing import List
-=======
 from typing import List, Tuple
->>>>>>> 19765bd8
 import logging
 import os
 
@@ -98,14 +94,6 @@
             self.ldm.scheduler = EulerDiscreteScheduler.from_config(
                 self.ldm.scheduler.config, timestep_spacing="trailing"
             )
-<<<<<<< HEAD
-        elif PIX2PIX_MODEL_ID in model_id:
-            kwargs["torch_dtype"] = torch.float16
-            kwargs["variant"] = "fp16"
-            self.ldm = StableDiffusionInstructPix2PixPipeline.from_pretrained(
-                model_id, **kwargs
-            ).to(torch_device)
-=======
         elif INSTRUCT_PIX2PIX_MODEL_ID in model_id:
             # Initialize the pipeline for the InstructPix2Pix model
             self.ldm = StableDiffusionInstructPix2PixPipeline.from_pretrained(
@@ -113,7 +101,6 @@
             ).to(torch_device)
             # Assign the scheduler for the InstructPix2Pix model
             self.ldm.scheduler = EulerAncestralDiscreteScheduler.from_config(self.ldm.scheduler.config)
->>>>>>> 19765bd8
         else:
             self.ldm = AutoPipelineForImage2Image.from_pretrained(
                 model_id, **kwargs
