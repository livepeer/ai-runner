--- conflicted
+++ resolved
@@ -5,11 +5,6 @@
 
 import PIL
 import torch
-<<<<<<< HEAD
-from app.pipelines.base import Pipeline
-from app.utils.errors import InferenceError
-=======
->>>>>>> 7df0b052
 from diffusers import StableVideoDiffusionPipeline
 from huggingface_hub import file_download
 from PIL import ImageFile
