--- conflicted
+++ resolved
@@ -1,8 +1,5 @@
 import torch
-<<<<<<< HEAD
 import os
-=======
->>>>>>> a6d233ca
 from torchvision.transforms import v2
 from tqdm import tqdm
 import bisect
@@ -14,14 +11,10 @@
     model: torch.jit.ScriptModule
 
     def __init__(self, model_id: str):
-<<<<<<< HEAD
         model_id = os.environ.get("MODEL_ID", "")
-=======
-        self.model_id = model_id
->>>>>>> a6d233ca
         model_dir = get_model_dir()  # Get the directory where models are stored
         model_path = f"{model_dir}/{model_id}"  # Construct the full path to the model file
-        
+
         self.model = torch.jit.load(model_path, map_location="cpu")
         self.model.eval()
 
