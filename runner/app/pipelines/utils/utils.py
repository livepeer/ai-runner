"""This module contains several utility functions."""

import logging
import os
import re
from pathlib import Path
<<<<<<< HEAD
from typing import Optional
import glob
import tempfile
from io import BytesIO
from typing import List, Union
=======
from typing import Dict, Optional
>>>>>>> e38db92c

import numpy as np
import torch
from diffusers.pipelines.stable_diffusion import StableDiffusionSafetyChecker
from PIL import Image
from torchvision.transforms import v2
import cv2
from torchaudio.io import StreamWriter
from torch import dtype as TorchDtype
from transformers import CLIPImageProcessor

logger = logging.getLogger(__name__)


def get_model_dir() -> Path:
    return Path(os.environ["MODEL_DIR"])


def get_model_path(model_id: str) -> Path:
    return get_model_dir() / model_id.lower()


def get_torch_device():
    if torch.cuda.is_available():
        return torch.device("cuda")
    elif torch.backends.mps.is_available():
        return torch.device("mps")
    else:
        return torch.device("cpu")


def validate_torch_device(device_name: str) -> bool:
    """Checks if the given PyTorch device name is valid and available.

    Args:
        device_name: Name of the device ('cuda:0', 'cuda', 'cpu').

    Returns:
        True if valid and available, False otherwise.
    """
    try:
        device = torch.device(device_name)
        if device.type == "cuda":
            # Check if CUDA is available and the specified index is within range
            if device.index is None:
                return torch.cuda.is_available()
            else:
                return device.index < torch.cuda.device_count()
        return True
    except RuntimeError:
        return False


def is_lightning_model(model_id: str) -> bool:
    """Checks if the model is a Lightning model.

    Args:
        model_id: Model ID.

    Returns:
        True if the model is a Lightning model, False otherwise.
    """
    return re.search(r"[-_]lightning", model_id, re.IGNORECASE) is not None


def is_turbo_model(model_id: str) -> bool:
    """Checks if the model is a Turbo model.

    Args:
        model_id: Model ID.

    Returns:
        True if the model is a Turbo model, False otherwise.
    """
    return re.search(r"[-_]turbo", model_id, re.IGNORECASE) is not None


def split_prompt(
    input_prompt: str,
    separator: str = "|",
    key_prefix: str = "prompt",
    max_splits: int = -1,
) -> Dict[str, str]:
    """Splits an input prompt into prompts, including the main prompt, with customizable
    key naming.

    Args:
        input_prompt (str): The input prompt string to be split.
        separator (str): The character used to split the input prompt. Defaults to '|'.
        key_prefix (str): Prefix for keys in the returned dictionary for all prompts,
            including the main prompt. Defaults to 'prompt'.
        max_splits (int): Maximum number of splits to perform. Defaults to -1 (no
            limit).

    Returns:
        Dict[str, str]: A dictionary of all prompts, including the main prompt.
    """
    prompts = [
        prompt.strip()
        for prompt in input_prompt.split(separator, max_splits)
        if prompt.strip()
    ]
    if not prompts:
        return {}

    start_index = max(1, len(prompts) - max_splits) if max_splits >= 0 else 1

    prompt_dict = {f"{key_prefix}": prompts[0]}
    prompt_dict.update(
        {
            f"{key_prefix}_{i+1}": prompt
            for i, prompt in enumerate(prompts[1:], start=start_index)
        }
    )

    return prompt_dict

def frames_compactor(
    frames: Union[List[np.ndarray], List[torch.Tensor]], 
    output_path: str, 
    fps: float, 
    codec: str = "MJPEG",
    is_directory: bool = False,
    width: int = None,
    height: int = None
) -> None:
    """
    Generate a video from a list of frames. Frames can be from a directory or in-memory.
    
    Args:
        frames (List[np.ndarray] | List[torch.Tensor]): List of frames as NumPy arrays or PyTorch tensors.
        output_path (str): Path to save the output video file.
        fps (float): Frames per second for the video.
        codec (str): Codec used for video compression (default is "XVID").
        is_directory (bool): If True, treat `frames` as a directory path containing image files.
        width (int): Width of the video. Must be provided if `frames` are in-memory.
        height (int): Height of the video. Must be provided if `frames` are in-memory.
    
    Returns:
        None
    """
    if is_directory:
        # Read frames from a directory
        frames = [cv2.imread(os.path.join(frames, file)) for file in sorted(os.listdir(frames))]
    else:
        # Convert torch tensors to numpy arrays if necessary
        if isinstance(frames[0], torch.Tensor):
            frames = [frame.permute(1, 2, 0).cpu().numpy() for frame in frames]
        
        # Ensure frames are numpy arrays and are uint8 type
        frames = [frame.astype(np.uint8) for frame in frames]
    
    # Check if frames are consistent
    if not frames:
        raise ValueError("No frames to process.")
    
    if width is None or height is None:
        # Use dimensions of the first frame if not provided
        height, width = frames[0].shape[:2]
    
    # Define the codec and create VideoWriter object
    fourcc = cv2.VideoWriter_fourcc(*codec)
    video_writer = cv2.VideoWriter(output_path, fourcc, fps, (width, height))
    
    # Write frames to the video file
    for frame in frames:
        # Ensure each frame has the correct size
        if frame.shape[1] != width or frame.shape[0] != height:
            frame = cv2.resize(frame, (width, height))
        video_writer.write(frame)
    
    # Release the video writer
    video_writer.release()

def video_shredder(video_data, is_file_path=True) -> np.ndarray:
    """
    Extract frames from a video file or in-memory video data and return them as a NumPy array.
    
    Args:
        video_data (str or BytesIO): Path to the input video file or in-memory video data.
        is_file_path (bool): Indicates if video_data is a file path (True) or in-memory data (False).
    
    Returns:
        np.ndarray: Array of frames with shape (num_frames, height, width, channels).
    """
    if is_file_path:
        # Handle file-based video input
        video_capture = cv2.VideoCapture(video_data)
    else:
        # Handle in-memory video input
        # Create a temporary file to store in-memory video data
        with tempfile.NamedTemporaryFile(delete=False, suffix='.mp4') as temp_file:
            temp_file.write(video_data.getvalue())
            temp_file_path = temp_file.name
        
        # Open the temporary video file
        video_capture = cv2.VideoCapture(temp_file_path)

    if not video_capture.isOpened():
        raise ValueError("Error opening video data")

    frames = []
    success, frame = video_capture.read()
    
    while success:
        frames.append(frame)
        success, frame = video_capture.read()
    
    video_capture.release()

    # Delete the temporary file if it was created
    if not is_file_path:
        os.remove(temp_file_path)
    
    # Convert list of frames to a NumPy array
    frames_array = np.array(frames)
    print(f"Extracted {frames_array.shape[0]} frames from video in shape of {frames_array.shape}")
    
    return frames_array

class SafetyChecker:
    """Checks images for unsafe or inappropriate content using a pretrained model.

    Attributes:
        device (str): Device for inference.
    """

    def __init__(
        self,
        device: Optional[str] = "cuda",
        dtype: Optional[TorchDtype] = torch.float16,
    ):
        """Initializes the SafetyChecker.

        Args:
            device: Device for inference. Defaults to "cuda".
            dtype: Data type for inference. Defaults to `torch.float16`.
        """
        device = device.lower() if device else device
        if not validate_torch_device(device):
            default_device = get_torch_device()
            logger.warning(
                f"Device '{device}' not found. Defaulting to '{default_device}'."
            )
            device = default_device

        self.device = device
        self._dtype = dtype
        self._safety_checker = StableDiffusionSafetyChecker.from_pretrained(
            "CompVis/stable-diffusion-safety-checker"
        ).to(self.device)
        self._feature_extractor = CLIPImageProcessor.from_pretrained(
            "openai/clip-vit-base-patch32"
        )

    def check_nsfw_images(
        self, images: list[Image.Image]
    ) -> tuple[list[Image.Image], list[bool]]:
        """Checks images for unsafe content.

        Args:
            images: Images to check.

        Returns:
            Tuple of images and corresponding NSFW flags.
        """
        safety_checker_input = self._feature_extractor(images, return_tensors="pt").to(
            self.device
        )
        images_np = [np.array(img) for img in images]
        _, has_nsfw_concept = self._safety_checker(
            images=images_np,
            clip_input=safety_checker_input.pixel_values.to(self._dtype),
        )
        return images, has_nsfw_concept


def natural_sort_key(s):
    """
    Sort in a natural order, separating strings into a list of strings and integers.
    This handles leading zeros and case insensitivity.
    """
    return [
        int(text) if text.isdigit() else text.lower()
        for text in re.split(r'([0-9]+)', os.path.basename(s))
    ]

class DirectoryReader:
    def __init__(self, dir: str):
        self.paths = sorted(
            glob.glob(os.path.join(dir, "*")),
            key=natural_sort_key
        )
        self.nb_frames = len(self.paths)
        self.idx = 0

        assert self.nb_frames > 0, "no frames found in directory"

        first_img = Image.open(self.paths[0])
        self.height = first_img.height
        self.width = first_img.width

    def get_resolution(self):
        return self.height, self.width

    def reset(self):
        self.idx = 0  # Reset the index counter to 0

    def get_frame(self):
        if self.idx >= self.nb_frames:
            return None

        path = self.paths[self.idx]
        self.idx += 1

        img = Image.open(path)
        transforms = v2.Compose([v2.ToImage(), v2.ToDtype(torch.float32, scale=True)])

        return transforms(img) 

class DirectoryWriter:
    def __init__(self, dir: str):
        self.dir = dir
        self.idx = 0

    def open(self):
        return

    def close(self):
        return

    def write_frame(self, frame: torch.Tensor):
        path = f"{self.dir}/{self.idx}.png"
        self.idx += 1

        transforms = v2.Compose([v2.ToPILImage()])
        transforms(frame.squeeze(0)).save(path)<|MERGE_RESOLUTION|>--- conflicted
+++ resolved
@@ -4,15 +4,11 @@
 import os
 import re
 from pathlib import Path
-<<<<<<< HEAD
 from typing import Optional
 import glob
 import tempfile
 from io import BytesIO
-from typing import List, Union
-=======
-from typing import Dict, Optional
->>>>>>> e38db92c
+from typing import List, Union, Dict, Optional
 
 import numpy as np
 import torch
