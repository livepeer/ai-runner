--- conflicted
+++ resolved
@@ -14,9 +14,6 @@
     is_turbo_model,
     split_prompt,
     validate_torch_device,
-<<<<<<< HEAD
+    get_max_memory,
     DetectionFrame
-=======
-    get_max_memory,
->>>>>>> 5237d5c1
 )