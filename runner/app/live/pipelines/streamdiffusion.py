--- conflicted
+++ resolved
@@ -11,156 +11,6 @@
 
 from .interface import Pipeline
 from trickle import VideoFrame, VideoOutput
-<<<<<<< HEAD
-from trickle import DEFAULT_WIDTH, DEFAULT_HEIGHT
-from .loading_overlay import LoadingOverlayRenderer
-
-AVAILABLE_PREPROCESSORS = list_preprocessors()
-
-class ControlNetConfig(BaseModel):
-    """ControlNet configuration model"""
-    model_id: Literal[
-        "thibaud/controlnet-sd21-openpose-diffusers",
-        "thibaud/controlnet-sd21-hed-diffusers",
-        "thibaud/controlnet-sd21-canny-diffusers",
-        "thibaud/controlnet-sd21-depth-diffusers",
-        "thibaud/controlnet-sd21-color-diffusers"
-    ]
-    conditioning_scale: float = 1.0
-    preprocessor: Optional[str] = None
-    preprocessor_params: Optional[Dict[str, Any]] = None
-    enabled: bool = True
-    control_guidance_start: float = 0.0
-    control_guidance_end: float = 1.0
-
-
-class StreamDiffusionParams(BaseModel):
-    class Config:
-        extra = "forbid"
-
-    # Model configuration
-    model_id: Literal[
-        "stabilityai/sd-turbo",
-        "KBlueLeaf/kohaku-v2.1",
-    ] = "stabilityai/sd-turbo"
-
-    # Generation parameters
-    prompt: str | List[Tuple[str, float]] = "an anime render of a girl with purple hair, masterpiece"
-    prompt_interpolation_method: Literal["linear", "slerp"] = "slerp"
-    normalize_prompt_weights: bool = True
-    negative_prompt: str = "blurry, low quality, flat, 2d"
-    guidance_scale: float = 1.0
-    delta: float = 0.7
-    num_inference_steps: int = 50
-    t_index_list: List[int] = [12, 20, 32]
-
-    # Image dimensions
-    width: int = Field(default=DEFAULT_WIDTH, ge=384, le=1024, multiple_of=64)
-    height: int = Field(default=DEFAULT_HEIGHT, ge=384, le=1024, multiple_of=64)
-
-    # LoRA settings
-    lora_dict: Optional[Dict[str, float]] = None
-    use_lcm_lora: bool = True
-    lcm_lora_id: str = "latent-consistency/lcm-lora-sdv1-5"
-
-    # Acceleration settings
-    acceleration: Literal["none", "xformers", "tensorrt"] = "tensorrt"
-
-    # Processing settings
-    use_denoising_batch: bool = True
-    do_add_noise: bool = True
-    seed: int | List[Tuple[int, float]] = 789
-    seed_interpolation_method: Literal["linear", "slerp"] = "linear"
-    normalize_seed_weights: bool = True
-
-    # Similar image filter settings
-    enable_similar_image_filter: bool = False
-    similar_image_filter_threshold: float = 0.98
-    similar_image_filter_max_skip_frame: int = 10
-
-    # UI behavior
-    show_reloading_frame: bool = True
-
-    # ControlNet settings
-    controlnets: Optional[List[ControlNetConfig]] = [
-        ControlNetConfig(
-            model_id="thibaud/controlnet-sd21-openpose-diffusers",
-            conditioning_scale=0.711,
-            preprocessor="pose_tensorrt",
-            preprocessor_params={},
-            enabled=True,
-            control_guidance_start=0.0,
-            control_guidance_end=1.0,
-        ),
-        ControlNetConfig(
-            model_id="thibaud/controlnet-sd21-hed-diffusers",
-            conditioning_scale=0.2,
-            preprocessor="soft_edge",
-            preprocessor_params={},
-            enabled=True,
-            control_guidance_start=0.0,
-            control_guidance_end=1.0,
-        ),
-        ControlNetConfig(
-            model_id="thibaud/controlnet-sd21-canny-diffusers",
-            conditioning_scale=0.2,
-            preprocessor="canny",
-            preprocessor_params={
-                "low_threshold": 100,
-                "high_threshold": 200
-            },
-            enabled=True,
-            control_guidance_start=0.0,
-            control_guidance_end=1.0,
-        ),
-        ControlNetConfig(
-            model_id="thibaud/controlnet-sd21-depth-diffusers",
-            conditioning_scale=0.5,
-            preprocessor="depth_tensorrt",
-            preprocessor_params={},
-            enabled=True,
-            control_guidance_start=0.0,
-            control_guidance_end=1.0,
-        ),
-        ControlNetConfig(
-            model_id="thibaud/controlnet-sd21-color-diffusers",
-            conditioning_scale=0.2,
-            preprocessor="passthrough",
-            preprocessor_params={},
-            enabled=True,
-            control_guidance_start=0.0,
-            control_guidance_end=1.0,
-        )
-    ]
-
-    @model_validator(mode="after")
-    @staticmethod
-    def check_t_index_list(model: "StreamDiffusionParams") -> "StreamDiffusionParams":
-        if not (1 <= len(model.t_index_list) <= 4):
-            raise ValueError("t_index_list must have between 1 and 4 elements")
-
-        for i, value in enumerate(model.t_index_list):
-            if not (0 <= value <= model.num_inference_steps):
-                raise ValueError(
-                    f"Each t_index_list value must be between 0 and num_inference_steps ({model.num_inference_steps}). Found {value} at index {i}."
-                )
-
-        for i in range(1, len(model.t_index_list)):
-            curr, prev = model.t_index_list[i], model.t_index_list[i - 1]
-            if curr < prev:
-                raise ValueError(f"t_index_list must be in non-decreasing order. {curr} < {prev}")
-
-        # Check for duplicate controlnet model_ids
-        if model.controlnets:
-            seen_model_ids = set()
-            for cn in model.controlnets:
-                if cn.model_id in seen_model_ids:
-                    raise ValueError(f"Duplicate controlnet model_id: {cn.model_id}")
-                seen_model_ids.add(cn.model_id)
-
-        return model
-=======
->>>>>>> acff3a3b
 
 from .streamdiffusion_params import StreamDiffusionParams, ControlNetConfig
 
@@ -172,14 +22,10 @@
         self.first_frame = True
         self.frame_queue: asyncio.Queue[VideoOutput] = asyncio.Queue()
         self._pipeline_lock = asyncio.Lock()  # Protects pipeline initialization/reinitialization
-<<<<<<< HEAD
         self.is_reloading: bool = False
-        # Loading overlay renderer (encapsulates caching and drawing)
         self._overlay_renderer = LoadingOverlayRenderer()
-=======
         self._cached_style_image_tensor: Optional[torch.Tensor] = None
         self._cached_style_image_url: Optional[str] = None
->>>>>>> acff3a3b
 
     async def initialize(self, **params):
         logging.info(f"Initializing StreamDiffusion pipeline with params: {params}")
@@ -256,15 +102,12 @@
             logging.info("No parameters changed")
             return
 
-<<<<<<< HEAD
-        # First try a dynamic update while holding the lock
-=======
         # Pre-fetch the style image before locking. This raises any errors early (e.g. invalid URL or image) and also
         # allows us to fetch the style image without blocking inference with the lock.
         if new_params.ip_adapter_style_image_url and new_params.ip_adapter_style_image_url != self._cached_style_image_url:
             await self._fetch_style_image(new_params.ip_adapter_style_image_url)
 
->>>>>>> acff3a3b
+        # First try a dynamic update while holding the lock
         async with self._pipeline_lock:
             try:
                 if await self._update_params_dynamic(new_params):
@@ -282,7 +125,6 @@
             self.pipe = None
 
         # Perform heavy reload outside the lock so frames can continue with overlay
-        chosen_params = new_params
         new_pipe: Optional[StreamDiffusionWrapper] = None
         try:
             new_pipe = await asyncio.to_thread(load_streamdiffusion_sync, new_params)
@@ -291,25 +133,23 @@
             try:
                 fallback_params = prev_params or StreamDiffusionParams()
                 new_pipe = await asyncio.to_thread(load_streamdiffusion_sync, fallback_params)
-                chosen_params = fallback_params
+                new_params = fallback_params
             except Exception:
                 logging.exception("Failed to reload pipeline with fallback params", stack_info=True)
                 raise
 
-<<<<<<< HEAD
+        if new_params.ip_adapter and new_params.ip_adapter.enabled:
+            await self._update_style_image(new_params)
+            # no-op update prompt to cause an IPAdapter reload
+            self.pipe.update_stream_params(prompt_list=self.pipe.stream._param_updater.get_current_prompts())
+
+        self.params = new_params
+
         # Swap in the new pipe and clear reload flag
         async with self._pipeline_lock:
             self.pipe = new_pipe
-            self.params = chosen_params
-            self.applied_controlnets = chosen_params.controlnets
-=======
-            if new_params.ip_adapter and new_params.ip_adapter.enabled:
-                await self._update_style_image(new_params)
-                # no-op update prompt to cause an IPAdapter reload
-                self.pipe.update_stream_params(prompt_list=self.pipe.stream._param_updater.get_current_prompts())
-
             self.params = new_params
->>>>>>> acff3a3b
+            self.applied_controlnets = new_params.controlnets
             self.first_frame = True
             self.is_reloading = False
             # End overlay session
@@ -323,44 +163,20 @@
             'num_inference_steps', 'guidance_scale', 'delta', 't_index_list',
             'prompt', 'prompt_interpolation_method', 'normalize_prompt_weights', 'negative_prompt',
             'seed', 'seed_interpolation_method', 'normalize_seed_weights',
-<<<<<<< HEAD
-            'controlnets', # handled separately below
-            'show_reloading_frame',
-=======
-            'controlnets', 'ip_adapter', 'ip_adapter_style_image_url'
->>>>>>> acff3a3b
+            'controlnets', 'ip_adapter', 'ip_adapter_style_image_url', 'show_reloading_frame'
         }
 
         update_kwargs = {}
         curr_params = self.params.model_dump() if self.params else {}
-<<<<<<< HEAD
-        changed_keys = set()
-=======
         changed_ipadapter = False
->>>>>>> acff3a3b
+        changed_reloading_frame = False
         for key, new_value in new_params.model_dump().items():
             curr_value = curr_params.get(key, None)
             if new_value == curr_value:
                 continue
-            changed_keys.add(key)
             if key not in updatable_params:
                 logging.info(f"Non-updatable parameter changed: {key}")
                 return False
-<<<<<<< HEAD
-            if key == 'controlnets':
-                patched_controlnets = _compute_controlnet_patch(
-                    self.applied_controlnets, new_params.controlnets
-                )
-                if patched_controlnets is None:
-                    logging.info("Non-updatable parameter changed: controlnets")
-                    return False
-                # do not add controlnets to update_kwargs
-                continue
-            if key == 'show_reloading_frame':
-                # Will apply below; do not add to update_kwargs
-                continue
-=======
->>>>>>> acff3a3b
 
             # at this point, we know it's an updatable parameter that changed
             if key == 'prompt':
@@ -380,22 +196,12 @@
             elif key == 'ip_adapter_style_image_url':
                 # Do not set on update_kwargs, we'll update it separately.
                 changed_ipadapter = True
+            elif key == 'show_reloading_frame':
+                changed_reloading_frame = True
             else:
                 update_kwargs[key] = new_value
 
-<<<<<<< HEAD
-        # Special-case: only UI flag changed -> do not reset first_frame
-        if changed_keys == {'show_reloading_frame'}:
-            self._overlay_renderer.set_show_overlay(new_params.show_reloading_frame)
-            self.params = new_params
-            return True
-
-        logging.info(
-            f"Updating parameters dynamically update_kwargs={update_kwargs} patched_controlnets={patched_controlnets}"
-        )
-=======
         logging.info(f"Updating parameters dynamically update_kwargs={update_kwargs}")
->>>>>>> acff3a3b
 
         if update_kwargs:
             self.pipe.update_stream_params(**update_kwargs)
@@ -403,9 +209,9 @@
             await self._update_style_image(new_params)
             # no-op update prompt to cause an IPAdapter reload
             self.pipe.update_stream_params(prompt_list=self.pipe.stream._param_updater.get_current_prompts())
-
-        # Apply UI flag change along with other dynamic changes
-        self._overlay_renderer.set_show_overlay(new_params.show_reloading_frame)
+        if changed_reloading_frame:
+            self._overlay_renderer.set_show_overlay(new_params.show_reloading_frame)
+
         self.params = new_params
         self.first_frame = True
         return True
