import asyncio
import logging
import time
from typing import Awaitable, Callable, Optional
from trickle import InputFrame, OutputFrame

from .process import PipelineProcess
from .status import PipelineState, PipelineStatus


class ProcessGuardian:
    """
    This class is responsible for keeping a pipeline process alive and monitoring its status.
    It also handles the streaming of input and output frames to the pipeline.
    """
    def __init__(
        self,
        pipeline: str,
        params: dict,
    ):
        self.pipeline = pipeline
        self.params = params
        self.monitoring_callback = _noop_callback

        self.process = None
        self.monitor_task = None
<<<<<<< HEAD
        self.stream_stopped = False
        self.status = PipelineStatus(
            pipeline=pipeline, start_time=time.time()
        ).update_params(params, False)
=======
        self.status = PipelineStatus(pipeline=pipeline, start_time=0).update_params(params, False)
>>>>>>> 2165c53a

    async def start(self):
        # Start the pipeline process and initialize timing
        self.process = PipelineProcess.start(self.pipeline, self.params)
        if self.process is None:
            raise RuntimeError("Failed to start PipelineProcess")
        # Launch the monitor loop as a background task
        self.monitor_task = asyncio.create_task(self._monitor_loop())

    async def stop(self):
        if self.monitor_task:
            self.monitor_task.cancel()
            try:
                await self.monitor_task
            except asyncio.CancelledError:
                pass
            self.monitor_task = None
        if self.process:
            await self.process.stop()
            self.process = None
    
    def stop_stream(self):
        self.stream_stopped = False

    async def reset_stream(
        self,
        request_id: str,
        stream_id: str,
        params: dict,
        monitoring_callback: Callable[[dict], Awaitable[None]],
    ):
        self.stream_stopped = True
        if not self.process:
            raise RuntimeError("Process not running")
        self.status = PipelineStatus(pipeline=self.pipeline, start_time=time.time())
        self.monitoring_callback = monitoring_callback
        self.process.reset_stream(request_id, stream_id)
        await self.update_params(params)

    def send_input(self, frame: InputFrame):
        if not self.process:
            raise RuntimeError("Process not running")
        iss = self.status.input_status
        if not iss.last_input_time:
            iss.last_input_time = time.time()
            # can't calculate fps from the first frame
        else:
            previous_input_time = max(iss.last_input_time, self.status.start_time)
            (iss.last_input_time, iss.fps) = calculate_rolling_fps(iss.fps, previous_input_time)

        self.process.send_input(frame)

    async def recv_output(self) -> OutputFrame | None:
        if not self.process:
            raise RuntimeError("Process not running")
        output = await self.process.recv_output()

        oss = self.status.inference_status
        if not oss.last_output_time:
            oss.last_output_time = time.time()
            # can't calculate fps from the first frame
        else:
            previous_output_time = max(oss.last_output_time, self.status.start_time)
            (oss.last_output_time, oss.fps) = calculate_rolling_fps(oss.fps, previous_output_time)

        return output

    async def update_params(self, params: dict):
        if not self.process:
            raise RuntimeError("Process not running")
        self.params = params
        logging.info(f"ProcessGuardian: Queuing parameter update with hash={self.status.inference_status.last_params_hash}, params={params}")
        self.process.update_params(params)
        self.status.update_params(params)

        await self.monitoring_callback(
            {
                "type": "params_update",
                "pipeline": self.pipeline,
                "params": params,
                "params_hash": self.status.inference_status.last_params_hash,
                "update_time": self.status.inference_status.last_params_update_time,
            }
        )
        logging.info(f"ProcessGuardian: Parameter update queued and monitoring callback completed. Hash={self.status.inference_status.last_params_hash}")

    def get_status(self, clear_transient: bool = False) -> PipelineStatus:
        new_state = self._current_state()
        if new_state != self.status.state:
            self.status.state = new_state
            self.status.last_state_update_time = time.time()
            logging.info(f"Pipeline state changed to {new_state}")
        status = self.status.model_copy()
        if clear_transient:
            # Clear the large transient fields if requested, but do return them
            self.status.inference_status.last_params = None
            self.status.inference_status.last_restart_logs = None
        return status

    def _current_state(self) -> str:
        current_time = time.time()
        input = self.status.input_status
        last_input_time = input.last_input_time or self.status.start_time
        time_since_last_input = current_time - last_input_time
        # Stream is done and 3s grace period reached
        if not self.stream_stopped and time_since_last_input > 3:
            return PipelineState.OFFLINE
        if time_since_last_input > 60:
            if time_since_last_input < 90:
                # streamer should stop automatically after 60s, so give ourselves a 30s grace period to shutdown
                logging.info(
                    f"Detected DEGRADED_INPUT during shutdown: time_since_last_input={time_since_last_input:.1f}s"
                )
                return PipelineState.DEGRADED_INPUT
            return PipelineState.OFFLINE
        elif time_since_last_input > 2 or input.fps < 15:
            logging.info(
                f"Detected DEGRADED_INPUT: time_since_last_input={time_since_last_input:.1f}s, fps={input.fps}"
            )
            return PipelineState.DEGRADED_INPUT

        inference = self.status.inference_status
        pipeline_load_time = max(self.status.start_time, inference.last_params_update_time or 0)
        if inference.last_output_time and current_time - pipeline_load_time < 30:
            # 30s grace period for the pipeline to start
            return PipelineState.ONLINE

        delayed_frames = (
            not inference.last_output_time
            or current_time - inference.last_output_time > 5
        )
        low_fps = inference.fps < min(10, 0.8 * input.fps)
        recent_restart = (
            inference.last_restart_time
            and current_time - inference.last_restart_time < 60
        )
        recent_error = (
            inference.last_error_time and current_time - inference.last_error_time < 15
        )
        if delayed_frames or low_fps or recent_restart or recent_error:
            return PipelineState.DEGRADED_INFERENCE

        return PipelineState.ONLINE

    async def _restart_process(self):
        if not self.process:
            raise RuntimeError("Process not started")

        # Capture logs before stopping the process
        restart_logs = self.process.get_recent_logs()
        last_error = self.process.get_last_error()
        # don't call the full start/stop methods since we only want to restart the process
        await self.process.stop()

        self.process = PipelineProcess.start(self.pipeline, self.params)
        self.status.inference_status.restart_count += 1
        self.status.inference_status.last_restart_time = time.time()
        self.status.inference_status.last_restart_logs = restart_logs
        if last_error:
            error_msg, error_time = last_error
            self.status.inference_status.last_error = error_msg
            self.status.inference_status.last_error_time = error_time

        await self.monitoring_callback(
            {
                "type": "restart",
                "pipeline": self.pipeline,
                "restart_count": self.status.inference_status.restart_count,
                "restart_time": self.status.inference_status.last_restart_time,
                "restart_logs": restart_logs,
                "last_error": last_error,
            }
        )

        logging.info(
            f"PipelineProcess restarted. Restart count: {self.status.inference_status.restart_count}"
        )

    async def _monitor_loop(self):
        try:
            while True:
                await asyncio.sleep(1)
                if not self.process or self.process.done.is_set():
                    continue

                last_error = self.process.get_last_error()
                if last_error:
                    error_msg, error_time = last_error
                    self.status.inference_status.last_error = error_msg
                    self.status.inference_status.last_error_time = error_time
                    await self.monitoring_callback(
                        {
                            "type": "error",
                            "pipeline": self.pipeline,
                            "message": error_msg,
                            "time": error_time,
                        }
                    )

                start_time = max(self.process.start_time, self.status.start_time)
                current_time = time.time()
                last_input_time = max(
                    self.status.input_status.last_input_time or 0, start_time
                )
                last_output_time = max(
                    self.status.inference_status.last_output_time or 0, start_time
                )
                last_params_update_time = max(
                    self.status.inference_status.last_params_update_time or 0,
                    start_time,
                )

                time_since_last_input = current_time - last_input_time
                time_since_last_output = current_time - last_output_time
                time_since_start = current_time - start_time
                time_since_last_params = current_time - last_params_update_time
                time_since_reload = min(time_since_last_params, time_since_start)

                gone_stale = (
                    time_since_last_output > time_since_last_input
                    and time_since_last_output > 60
                    and time_since_reload > 240
                )
                if time_since_last_input > 5 and not gone_stale:
                    # nothing to do if we're not sending inputs
                    continue

                active_after_reload = time_since_last_output < (time_since_reload - 1)
                stopped_recently = (
                    active_after_reload
                    and time_since_last_output > 5
                    and time_since_last_output < 60
                )
                if stopped_recently or gone_stale:
                    logging.error(
                        f"No output received while inputs are being sent. Restarting process. \
                        stopped_recently={stopped_recently} \
                        gone_stale={gone_stale} \
                        time_since_last_input={time_since_last_input} \
                        time_since_last_output={time_since_last_output} \
                        time_since_start={time_since_start} \
                        time_since_last_params={time_since_last_params} \
                        time_since_reload={time_since_reload}"
                    )
                    await self._restart_process()
        except asyncio.CancelledError:
            pass


fps_ema_alpha = 0.0645  # 2 + (30 + 1); to give the most weight to the past 30 frames


def calculate_rolling_fps(previous_fps: float, previous_frame_time: float):
    now = time.time()
    time_since_last_frame = now - previous_frame_time
    if time_since_last_frame <= 0:
        return (now, previous_fps)  # Avoid division by zero or negative time
    current_fps = 1 / time_since_last_frame
    new_fps = fps_ema_alpha * current_fps + (1 - fps_ema_alpha) * previous_fps
    return (now, new_fps)


async def _noop_callback(_):
    pass<|MERGE_RESOLUTION|>--- conflicted
+++ resolved
@@ -24,14 +24,8 @@
 
         self.process = None
         self.monitor_task = None
-<<<<<<< HEAD
         self.stream_stopped = False
-        self.status = PipelineStatus(
-            pipeline=pipeline, start_time=time.time()
-        ).update_params(params, False)
-=======
         self.status = PipelineStatus(pipeline=pipeline, start_time=0).update_params(params, False)
->>>>>>> 2165c53a
 
     async def start(self):
         # Start the pipeline process and initialize timing
