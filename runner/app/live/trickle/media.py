--- conflicted
+++ resolved
@@ -175,11 +175,7 @@
                 return task_done2(task, pipe_writer)
             task.add_done_callback(task_done)
 
-<<<<<<< HEAD
-        encode_thread = threading.Thread(target=encode_in, args=(live_pipes, live_tasks_lock, image_generator, sync_callback, get_metadata), kwargs={"audio_codec":"libopus"})
-=======
-        encode_thread = threading.Thread(target=encode_av, args=(image_generator, sync_callback, get_metadata))
->>>>>>> d5a9ec51
+        encode_thread = threading.Thread(target=encode_in, args=(live_pipes, live_tasks_lock, image_generator, sync_callback, get_metadata))
         encode_thread.start()
         logging.debug("run_publish: encoder thread started")
 
