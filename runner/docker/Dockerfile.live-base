--- conflicted
+++ resolved
@@ -9,13 +9,9 @@
 RUN apt update && \
     apt install -yqq build-essential libssl-dev zlib1g-dev libbz2-dev \
     libreadline-dev libsqlite3-dev wget curl llvm libncurses5-dev libncursesw5-dev \
-<<<<<<< HEAD
     xz-utils tk-dev libffi-dev liblzma-dev python3-openssl git runit libzmq3-dev libglvnd-dev && \
     apt-get clean && rm -rf /var/lib/apt/lists/*
-=======
-    xz-utils tk-dev libffi-dev liblzma-dev python3-openssl git runit libzmq3-dev && \
-    apt clean && rm -rf /var/lib/apt/lists/*
->>>>>>> 0e1e9093
+
 
 #enable opengl support with nvidia gpu
 RUN mkdir -p /usr/share/glvnd/egl_vendor.d && \
