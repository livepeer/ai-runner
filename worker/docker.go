--- conflicted
+++ resolved
@@ -35,24 +35,18 @@
 	"image-to-video":     "8200",
 	"upscale":            "8300",
 	"audio-to-text":      "8400",
-  "llm":                "8500",
+	"llm":                "8500",
 	"segment-anything-2": "8600",
 	"image-to-text":      "8700",
-<<<<<<< HEAD
 	"live-portrait":      "8900",
-=======
 	"text-to-speech":     "8800",
->>>>>>> d046b05d
 }
 
 // Mapping for per pipeline container images.
 var pipelineToImage = map[string]string{
 	"segment-anything-2": "livepeer/ai-runner:segment-anything-2",
-<<<<<<< HEAD
 	"live-portrait":      "livepeer/ai-runner:live-portrait",
-=======
 	"text-to-speech":     "livepeer/ai-runner:text-to-speech",
->>>>>>> d046b05d
 }
 
 type DockerManager struct {
