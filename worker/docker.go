--- conflicted
+++ resolved
@@ -36,13 +36,9 @@
 	"image-to-video":     "8200",
 	"upscale":            "8300",
 	"audio-to-text":      "8400",
-<<<<<<< HEAD
-	"segment-anything-2": "8500",
-	"sketch-to-image":    "8800",
-=======
 	"llm":                "8500",
 	"segment-anything-2": "8600",
->>>>>>> 40fa0c22
+	"sketch-to-image":    "8800",
 }
 
 // Mapping for per pipeline container images.
