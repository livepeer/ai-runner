/*
Package worker's module provides multipart form data utilities.

This module extends oapi-codegen Go bindings with multipart writers, enabling request
parameter encoding for inter-node communication (gateway, orchestrator, runner).
*/
package worker

import (
	"fmt"
	"io"
	"mime/multipart"
	"strconv"
)

func NewImageToImageMultipartWriter(w io.Writer, req GenImageToImageMultipartRequestBody) (*multipart.Writer, error) {
	mw := multipart.NewWriter(w)
	writer, err := mw.CreateFormFile("image", req.Image.Filename())
	if err != nil {
		return nil, err
	}
	imageSize := req.Image.FileSize()
	imageRdr, err := req.Image.Reader()
	if err != nil {
		return nil, err
	}
	copied, err := io.Copy(writer, imageRdr)
	if err != nil {
		return nil, err
	}
	if copied != imageSize {
		return nil, fmt.Errorf("failed to copy image to multipart request imageBytes=%v copiedBytes=%v", imageSize, copied)
	}

	if err := mw.WriteField("prompt", req.Prompt); err != nil {
		return nil, err
	}
	if req.ModelId != nil {
		if err := mw.WriteField("model_id", *req.ModelId); err != nil {
			return nil, err
		}
	}
	if req.Loras != nil {
		if err := mw.WriteField("loras", *req.Loras); err != nil {
			return nil, err
		}
	}
	if req.Strength != nil {
		if err := mw.WriteField("strength", fmt.Sprintf("%f", *req.Strength)); err != nil {
			return nil, err
		}
	}
	if req.GuidanceScale != nil {
		if err := mw.WriteField("guidance_scale", fmt.Sprintf("%f", *req.GuidanceScale)); err != nil {
			return nil, err
		}
	}
	if req.ImageGuidanceScale != nil {
		if err := mw.WriteField("image_guidance_scale", fmt.Sprintf("%f", *req.ImageGuidanceScale)); err != nil {
			return nil, err
		}
	}
	if req.NegativePrompt != nil {
		if err := mw.WriteField("negative_prompt", *req.NegativePrompt); err != nil {
			return nil, err
		}
	}
	if req.SafetyCheck != nil {
		if err := mw.WriteField("safety_check", strconv.FormatBool(*req.SafetyCheck)); err != nil {
			return nil, err
		}
	}
	if req.Seed != nil {
		if err := mw.WriteField("seed", strconv.Itoa(*req.Seed)); err != nil {
			return nil, err
		}
	}
	if req.NumImagesPerPrompt != nil {
		if err := mw.WriteField("num_images_per_prompt", strconv.Itoa(*req.NumImagesPerPrompt)); err != nil {
			return nil, err
		}
	}
	if req.NumInferenceSteps != nil {
		if err := mw.WriteField("num_inference_steps", strconv.Itoa(*req.NumInferenceSteps)); err != nil {
			return nil, err
		}
	}

	if err := mw.Close(); err != nil {
		return nil, err
	}

	return mw, nil
}

func NewImageToVideoMultipartWriter(w io.Writer, req GenImageToVideoMultipartRequestBody) (*multipart.Writer, error) {
	mw := multipart.NewWriter(w)
	writer, err := mw.CreateFormFile("image", req.Image.Filename())
	if err != nil {
		return nil, err
	}
	imageSize := req.Image.FileSize()
	imageRdr, err := req.Image.Reader()
	if err != nil {
		return nil, err
	}
	copied, err := io.Copy(writer, imageRdr)
	if err != nil {
		return nil, err
	}
	if copied != imageSize {
		return nil, fmt.Errorf("failed to copy image to multipart request imageBytes=%v copiedBytes=%v", imageSize, copied)
	}

	if req.ModelId != nil {
		if err := mw.WriteField("model_id", *req.ModelId); err != nil {
			return nil, err
		}
	}
	if req.Height != nil {
		if err := mw.WriteField("height", strconv.Itoa(*req.Height)); err != nil {
			return nil, err
		}
	}
	if req.Width != nil {
		if err := mw.WriteField("width", strconv.Itoa(*req.Width)); err != nil {
			return nil, err
		}
	}
	if req.Fps != nil {
		if err := mw.WriteField("fps", strconv.Itoa(*req.Fps)); err != nil {
			return nil, err
		}
	}
	if req.MotionBucketId != nil {
		if err := mw.WriteField("motion_bucket_id", strconv.Itoa(*req.MotionBucketId)); err != nil {
			return nil, err
		}
	}
	if req.NoiseAugStrength != nil {
		if err := mw.WriteField("noise_aug_strength", fmt.Sprintf("%f", *req.NoiseAugStrength)); err != nil {
			return nil, err
		}
	}
	if req.Seed != nil {
		if err := mw.WriteField("seed", strconv.Itoa(*req.Seed)); err != nil {
			return nil, err
		}
	}
	if req.SafetyCheck != nil {
		if err := mw.WriteField("safety_check", strconv.FormatBool(*req.SafetyCheck)); err != nil {
			return nil, err
		}
	}
	if req.NumInferenceSteps != nil {
		if err := mw.WriteField("num_inference_steps", strconv.Itoa(*req.NumInferenceSteps)); err != nil {
			return nil, err
		}
	}

	if err := mw.Close(); err != nil {
		return nil, err
	}

	return mw, nil
}

func NewUpscaleMultipartWriter(w io.Writer, req GenUpscaleMultipartRequestBody) (*multipart.Writer, error) {
	mw := multipart.NewWriter(w)
	writer, err := mw.CreateFormFile("image", req.Image.Filename())
	if err != nil {
		return nil, err
	}
	imageSize := req.Image.FileSize()
	imageRdr, err := req.Image.Reader()
	if err != nil {
		return nil, err
	}
	copied, err := io.Copy(writer, imageRdr)
	if err != nil {
		return nil, err
	}
	if copied != imageSize {
		return nil, fmt.Errorf("failed to copy image to multipart request imageBytes=%v copiedBytes=%v", imageSize, copied)
	}

	if err := mw.WriteField("prompt", req.Prompt); err != nil {
		return nil, err
	}
	if req.ModelId != nil {
		if err := mw.WriteField("model_id", *req.ModelId); err != nil {
			return nil, err
		}
	}
	if req.SafetyCheck != nil {
		if err := mw.WriteField("safety_check", strconv.FormatBool(*req.SafetyCheck)); err != nil {
			return nil, err
		}
	}
	if req.Seed != nil {
		if err := mw.WriteField("seed", strconv.Itoa(*req.Seed)); err != nil {
			return nil, err
		}
	}
	if req.NumInferenceSteps != nil {
		if err := mw.WriteField("num_inference_steps", strconv.Itoa(*req.NumInferenceSteps)); err != nil {
			return nil, err
		}
	}

	if err := mw.Close(); err != nil {
		return nil, err
	}

	return mw, nil
}
func NewAudioToTextMultipartWriter(w io.Writer, req GenAudioToTextMultipartRequestBody) (*multipart.Writer, error) {
	mw := multipart.NewWriter(w)
	writer, err := mw.CreateFormFile("audio", req.Audio.Filename())
	if err != nil {
		return nil, err
	}
	audioSize := req.Audio.FileSize()
	audioRdr, err := req.Audio.Reader()
	if err != nil {
		return nil, err
	}
	copied, err := io.Copy(writer, audioRdr)
	if err != nil {
		return nil, err
	}
	if copied != audioSize {
		return nil, fmt.Errorf("failed to copy audio to multipart request audioBytes=%v copiedBytes=%v", audioSize, copied)
	}

	if req.ModelId != nil {
		if err := mw.WriteField("model_id", *req.ModelId); err != nil {
			return nil, err
		}
	}

	if err := mw.Close(); err != nil {
		return nil, err
	}

	return mw, nil
}

func NewLLMMultipartWriter(w io.Writer, req BodyGenLLM) (*multipart.Writer, error) {
	mw := multipart.NewWriter(w)

	if err := mw.WriteField("prompt", req.Prompt); err != nil {
		return nil, fmt.Errorf("failed to write prompt field: %w", err)
	}

	if req.History != nil {
		if err := mw.WriteField("history", *req.History); err != nil {
			return nil, fmt.Errorf("failed to write history field: %w", err)
		}
	}

	if req.ModelId != nil {
		if err := mw.WriteField("model_id", *req.ModelId); err != nil {
			return nil, fmt.Errorf("failed to write model_id field: %w", err)
		}
	}

	if req.SystemMsg != nil {
		if err := mw.WriteField("system_msg", *req.SystemMsg); err != nil {
			return nil, fmt.Errorf("failed to write system_msg field: %w", err)
		}
	}

	if req.Temperature != nil {
		if err := mw.WriteField("temperature", fmt.Sprintf("%f", *req.Temperature)); err != nil {
			return nil, fmt.Errorf("failed to write temperature field: %w", err)
		}
	}

	if req.MaxTokens != nil {
		if err := mw.WriteField("max_tokens", strconv.Itoa(*req.MaxTokens)); err != nil {
			return nil, fmt.Errorf("failed to write max_tokens field: %w", err)
		}
	}

	if req.Stream != nil {
		if err := mw.WriteField("stream", fmt.Sprintf("%v", *req.Stream)); err != nil {
			return nil, fmt.Errorf("failed to write stream field: %w", err)
		}
	}

	if err := mw.Close(); err != nil {
		return nil, fmt.Errorf("failed to close multipart writer: %w", err)
	}

	return mw, nil
}

func NewSegmentAnything2MultipartWriter(w io.Writer, req GenSegmentAnything2MultipartRequestBody) (*multipart.Writer, error) {
	mw := multipart.NewWriter(w)
	writer, err := mw.CreateFormFile("image", req.Image.Filename())
	if err != nil {
		return nil, err
	}
	imageSize := req.Image.FileSize()
	imageRdr, err := req.Image.Reader()
	if err != nil {
		return nil, err
	}
	copied, err := io.Copy(writer, imageRdr)
	if err != nil {
		return nil, err
	}
	if copied != imageSize {
		return nil, fmt.Errorf("failed to copy image to multipart request imageBytes=%v copiedBytes=%v", imageSize, copied)
	}

	// Handle input fields.
	if req.ModelId != nil {
		if err := mw.WriteField("model_id", *req.ModelId); err != nil {
			return nil, err
		}
	}
	if req.PointCoords != nil {
		if err := mw.WriteField("point_coords", *req.PointCoords); err != nil {
			return nil, err
		}
	}
	if req.PointLabels != nil {
		if err := mw.WriteField("point_labels", *req.PointLabels); err != nil {
			return nil, err
		}
	}
	if req.Box != nil {
		if err := mw.WriteField("box", *req.Box); err != nil {
			return nil, err
		}
	}
	if req.MaskInput != nil {
		if err := mw.WriteField("mask_input", *req.MaskInput); err != nil {
			return nil, err
		}
	}
	if req.MultimaskOutput != nil {
		if err := mw.WriteField("multimask_output", strconv.FormatBool(*req.MultimaskOutput)); err != nil {
			return nil, err
		}
	}
	if req.ReturnLogits != nil {
		if err := mw.WriteField("return_logits", strconv.FormatBool(*req.ReturnLogits)); err != nil {
			return nil, err
		}
	}
	if req.NormalizeCoords != nil {
		if err := mw.WriteField("normalize_coords", strconv.FormatBool(*req.NormalizeCoords)); err != nil {
			return nil, err
		}
	}

	if err := mw.Close(); err != nil {
		return nil, err
	}

	return mw, nil
}

<<<<<<< HEAD
func NewSketchToImageMultipartWriter(w io.Writer, req GenSketchToImageMultipartRequestBody) (*multipart.Writer, error) {
=======
func NewImageToTextMultipartWriter(w io.Writer, req GenImageToTextMultipartRequestBody) (*multipart.Writer, error) {
>>>>>>> 726f7e22
	mw := multipart.NewWriter(w)
	writer, err := mw.CreateFormFile("image", req.Image.Filename())
	if err != nil {
		return nil, err
	}
	imageSize := req.Image.FileSize()
	imageRdr, err := req.Image.Reader()
	if err != nil {
		return nil, err
	}
	copied, err := io.Copy(writer, imageRdr)
	if err != nil {
		return nil, err
	}
	if copied != imageSize {
		return nil, fmt.Errorf("failed to copy image to multipart request imageBytes=%v copiedBytes=%v", imageSize, copied)
	}

<<<<<<< HEAD
	if err := mw.WriteField("prompt", req.Prompt); err != nil {
		return nil, err
	}
	if req.ModelId != nil {
		if err := mw.WriteField("model_id", *req.ModelId); err != nil {
			return nil, err
		}
	}
	if req.Width != nil {
		if err := mw.WriteField("width", strconv.Itoa(*req.Width)); err != nil {
			return nil, err
		}
	}
	if req.Height != nil {
		if err := mw.WriteField("height", strconv.Itoa(*req.Height)); err != nil {
			return nil, err
		}
	}
	if req.ControlnetConditioningScale != nil {
		if err := mw.WriteField("controlnet_conditioning_scale", fmt.Sprintf("%f", *req.ControlnetConditioningScale)); err != nil {
			return nil, err
		}
	}
	if req.NegativePrompt != nil {
		if err := mw.WriteField("negative_prompt", *req.NegativePrompt); err != nil {
			return nil, err
		}
	}
	if req.NumInferenceSteps != nil {
		if err := mw.WriteField("num_inference_steps", strconv.Itoa(*req.NumInferenceSteps)); err != nil {
=======
	if req.Prompt != nil {
		if err := mw.WriteField("prompt", *req.Prompt); err != nil {
			return nil, err
		}
	}
	if req.ModelId != nil {
		if err := mw.WriteField("model_id", *req.ModelId); err != nil {
>>>>>>> 726f7e22
			return nil, err
		}
	}

	if err := mw.Close(); err != nil {
		return nil, err
	}

	return mw, nil
}<|MERGE_RESOLUTION|>--- conflicted
+++ resolved
@@ -364,30 +364,62 @@
 	return mw, nil
 }
 
-<<<<<<< HEAD
+func NewImageToTextMultipartWriter(w io.Writer, req GenImageToTextMultipartRequestBody) (*multipart.Writer, error) {
+	mw := multipart.NewWriter(w)
+	writer, err := mw.CreateFormFile("image", req.Image.Filename())
+	if err != nil {
+		return nil, err
+	}
+	imageSize := req.Image.FileSize()
+	imageRdr, err := req.Image.Reader()
+	if err != nil {
+		return nil, err
+	}
+	copied, err := io.Copy(writer, imageRdr)
+	if err != nil {
+		return nil, err
+	}
+	if copied != imageSize {
+		return nil, fmt.Errorf("failed to copy image to multipart request imageBytes=%v copiedBytes=%v", imageSize, copied)
+	}
+
+	if req.Prompt != nil {
+		if err := mw.WriteField("prompt", *req.Prompt); err != nil {
+			return nil, err
+		}
+	}
+	if req.ModelId != nil {
+		if err := mw.WriteField("model_id", *req.ModelId); err != nil {
+			return nil, err
+		}
+	}
+
+	if err := mw.Close(); err != nil {
+		return nil, err
+	}
+
+	return mw, nil
+}
+
 func NewSketchToImageMultipartWriter(w io.Writer, req GenSketchToImageMultipartRequestBody) (*multipart.Writer, error) {
-=======
-func NewImageToTextMultipartWriter(w io.Writer, req GenImageToTextMultipartRequestBody) (*multipart.Writer, error) {
->>>>>>> 726f7e22
-	mw := multipart.NewWriter(w)
-	writer, err := mw.CreateFormFile("image", req.Image.Filename())
-	if err != nil {
-		return nil, err
-	}
-	imageSize := req.Image.FileSize()
-	imageRdr, err := req.Image.Reader()
-	if err != nil {
-		return nil, err
-	}
-	copied, err := io.Copy(writer, imageRdr)
-	if err != nil {
-		return nil, err
-	}
-	if copied != imageSize {
-		return nil, fmt.Errorf("failed to copy image to multipart request imageBytes=%v copiedBytes=%v", imageSize, copied)
-	}
-
-<<<<<<< HEAD
+	mw := multipart.NewWriter(w)
+	writer, err := mw.CreateFormFile("image", req.Image.Filename())
+	if err != nil {
+		return nil, err
+	}
+	imageSize := req.Image.FileSize()
+	imageRdr, err := req.Image.Reader()
+	if err != nil {
+		return nil, err
+	}
+	copied, err := io.Copy(writer, imageRdr)
+	if err != nil {
+		return nil, err
+	}
+	if copied != imageSize {
+		return nil, fmt.Errorf("failed to copy image to multipart request imageBytes=%v copiedBytes=%v", imageSize, copied)
+	}
+
 	if err := mw.WriteField("prompt", req.Prompt); err != nil {
 		return nil, err
 	}
@@ -418,15 +450,6 @@
 	}
 	if req.NumInferenceSteps != nil {
 		if err := mw.WriteField("num_inference_steps", strconv.Itoa(*req.NumInferenceSteps)); err != nil {
-=======
-	if req.Prompt != nil {
-		if err := mw.WriteField("prompt", *req.Prompt); err != nil {
-			return nil, err
-		}
-	}
-	if req.ModelId != nil {
-		if err := mw.WriteField("model_id", *req.ModelId); err != nil {
->>>>>>> 726f7e22
 			return nil, err
 		}
 	}
